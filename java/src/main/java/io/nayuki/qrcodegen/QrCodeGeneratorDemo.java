/* 
 * QR Code generator demo (Java)
 * 
 * Run this command-line program with no arguments. The program creates/overwrites a bunch of
 * PNG and SVG files in the current working directory to demonstrate the creation of QR Codes.
 * 
 * Copyright (c) Project Nayuki. (MIT License)
 * https://www.nayuki.io/page/qr-code-generator-library
 * 
 * Permission is hereby granted, free of charge, to any person obtaining a copy of
 * this software and associated documentation files (the "Software"), to deal in
 * the Software without restriction, including without limitation the rights to
 * use, copy, modify, merge, publish, distribute, sublicense, and/or sell copies of
 * the Software, and to permit persons to whom the Software is furnished to do so,
 * subject to the following conditions:
 * - The above copyright notice and this permission notice shall be included in
 *   all copies or substantial portions of the Software.
 * - The Software is provided "as is", without warranty of any kind, express or
 *   implied, including but not limited to the warranties of merchantability,
 *   fitness for a particular purpose and noninfringement. In no event shall the
 *   authors or copyright holders be liable for any claim, damages or other
 *   liability, whether in an action of contract, tort or otherwise, arising from,
 *   out of or in connection with the Software or the use or other dealings in the
 *   Software.
 */

package io.nayuki.qrcodegen;

import java.awt.image.BufferedImage;
import java.io.File;
import java.io.IOException;
import java.nio.charset.StandardCharsets;
import java.nio.file.Files;
import java.util.Arrays;
import java.util.List;
import javax.imageio.ImageIO;


public final class QrCodeGeneratorDemo {
	
	// The main application program.
	public static void main(String[] args) throws IOException {
		doBasicDemo();
		doVarietyDemo();
		doSegmentDemo();
		doMaskDemo();
	}
	
	
	
	/*---- Demo suite ----*/
	
	// Creates a single QR Code, then writes it to a PNG file and an SVG file.
	private static void doBasicDemo() throws IOException {
		String text = "Hello, world!";          // User-supplied Unicode text
		Ecc errCorLvl = Ecc.LOW;  // Error correction level
		
		QrCode qrCode = QrCode.encodeText(text, errCorLvl);  // Make the QR Code symbol
		
		BufferedImage img = qrCode.toImage(10, 4);           // Convert to bitmap image
		File imgFile = new File("hello-world-QR.png");   // File path for output
		ImageIO.write(img, "png", imgFile);              // Write image to file
		
		String svg = qrCode.toSvgString(4);                  // Convert to SVG XML code
		File svgFile = new File("hello-world-QR.svg");   // File path for output
		Files.write(svgFile.toPath(),                    // Write image to file
			svg.getBytes(StandardCharsets.UTF_8));
	}
	
	
	// Creates a variety of QR Codes that exercise different features of the library, and writes each one to file.
	private static void doVarietyDemo() throws IOException {
		QrCode qrCode;
		
		// Numeric mode encoding (3.33 bits per digit)
<<<<<<< HEAD
		qrCode = QrCode.encodeText("314159265358979323846264338327950288419716939937510", Ecc.MEDIUM);
		writePng(qrCode.toImage(13, 1), "pi-digits-QR.png");
		
		// Alphanumeric mode encoding (5.5 bits per character)
		qrCode = QrCode.encodeText("DOLLAR-AMOUNT:$39.87 PERCENTAGE:100.00% OPERATIONS:+-*/", Ecc.HIGH);
		writePng(qrCode.toImage(10, 2), "alphanumeric-QR.png");
		
		// Unicode text as UTF-8
		qrCode = QrCode.encodeText("占쎄괭占쎄뎐占쎄쾽占쎄굶wa占쎄낌�닟占쎈르塋딉옙 �뀭汝뷸Ь�걣", Ecc.QUARTILE);
		writePng(qrCode.toImage(10, 3), "unicode-QR.png");
=======
		qr = QrCode.encodeText("314159265358979323846264338327950288419716939937510", Ecc.MEDIUM);
		writePng(qr.toImage(13, 1), "pi-digits-QR.png");
		
		// Alphanumeric mode encoding (5.5 bits per character)
		qr = QrCode.encodeText("DOLLAR-AMOUNT:$39.87 PERCENTAGE:100.00% OPERATIONS:+-*/", Ecc.HIGH);
		writePng(qr.toImage(10, 2), "alphanumeric-QR.png");
		
		// Unicode text as UTF-8
		qr = QrCode.encodeText("こんにちwa、世界！ αβγδ", Ecc.QUARTILE);
		writePng(qr.toImage(10, 3), "unicode-QR.png");
>>>>>>> 41946616
		
		// Moderately large QR Code using longer text (from Lewis Carroll's Alice in Wonderland)
		qrCode = QrCode.encodeText(
			"Alice was beginning to get very tired of sitting by her sister on the bank, "
			+ "and of having nothing to do: once or twice she had peeped into the book her sister was reading, "
			+ "but it had no pictures or conversations in it, 'and what is the use of a book,' thought Alice "
			+ "'without pictures or conversations?' So she was considering in her own mind (as well as she could, "
			+ "for the hot day made her feel very sleepy and stupid), whether the pleasure of making a "
			+ "daisy-chain would be worth the trouble of getting up and picking the daisies, when suddenly "
			+ "a White Rabbit with pink eyes ran close by her.", Ecc.HIGH);
<<<<<<< HEAD
		writePng(qrCode.toImage(6, 10), "alice-wonderland-QR.png");
=======
		writePng(qr.toImage(6, 10), "alice-wonderland-QR.png");
>>>>>>> 41946616
	}
	
	
	// Creates QR Codes with manually specified segments for better compactness.
	private static void doSegmentDemo() throws IOException {
		QrCode qrCode;
		List<QrSegment> segments;
		
		// Illustration "silver"
		String silver0 = "THE SQUARE ROOT OF 2 IS 1.";
		String silver1 = "41421356237309504880168872420969807856967187537694807317667973799";
<<<<<<< HEAD
		qrCode = QrCode.encodeText(silver0 + silver1, Ecc.LOW);
		writePng(qrCode.toImage(10, 3), "sqrt2-monolithic-QR.png");
=======
		qr = QrCode.encodeText(silver0 + silver1, Ecc.LOW);
		writePng(qr.toImage(10, 3), "sqrt2-monolithic-QR.png");
>>>>>>> 41946616
		
		segments = Arrays.asList(
			QrSegment.makeAlphanumeric(silver0),
			QrSegment.makeNumeric(silver1));
<<<<<<< HEAD
		qrCode = QrCode.encodeSegments(segments, Ecc.LOW);
		writePng(qrCode.toImage(10, 3), "sqrt2-segmented-QR.png");
=======
		qr = QrCode.encodeSegments(segs, Ecc.LOW);
		writePng(qr.toImage(10, 3), "sqrt2-segmented-QR.png");
>>>>>>> 41946616
		
		// Illustration "golden"
		String golden0 = "Golden ratio 占쏙옙 = 1.";
		String golden1 = "6180339887498948482045868343656381177203091798057628621354486227052604628189024497072072041893911374";
		String golden2 = "......";
<<<<<<< HEAD
		qrCode = QrCode.encodeText(golden0 + golden1 + golden2, Ecc.LOW);
		writePng(qrCode.toImage(8, 5), "phi-monolithic-QR.png");
=======
		qr = QrCode.encodeText(golden0 + golden1 + golden2, Ecc.LOW);
		writePng(qr.toImage(8, 5), "phi-monolithic-QR.png");
>>>>>>> 41946616
		
		segments = Arrays.asList(
			QrSegment.makeBytes(golden0.getBytes(StandardCharsets.UTF_8)),
			QrSegment.makeNumeric(golden1),
			QrSegment.makeAlphanumeric(golden2));
<<<<<<< HEAD
		qrCode = QrCode.encodeSegments(segments, Ecc.LOW);
		writePng(qrCode.toImage(8, 5), "phi-segmented-QR.png");
		
		// Illustration "Madoka": kanji, kana, Cyrillic, full-width Latin, Greek characters
		String madoka = "占쎈슞異몌쫲類앹빼阿잙뀍寃뀐옙寃묕옙嫄�占쎌겳占쎄묻占쎄텤占쎄텠占쎈씞寃귨옙寃랃옙怨ο옙占쏙옙�꺂癒믪꼨占쏙옙影�袁ы맀影�蹂⑺맟占쏙옙鰲��뀭塋딉옙";
		qrCode = QrCode.encodeText(madoka, Ecc.LOW);
		writePng(qrCode.toImage(9, 4), "madoka-utf8-QR.png");
		
		segments = Arrays.asList(QrSegmentAdvanced.makeKanji(madoka));
		qrCode = QrCode.encodeSegments(segments, Ecc.LOW);
		writePng(qrCode.toImage(9, 4), "madoka-kanji-QR.png");
=======
		qr = QrCode.encodeSegments(segs, Ecc.LOW);
		writePng(qr.toImage(8, 5), "phi-segmented-QR.png");
		
		// Illustration "Madoka": kanji, kana, Cyrillic, full-width Latin, Greek characters
		String madoka = "「魔法少女まどか☆マギカ」って、　ИАИ　ｄｅｓｕ　κα？";
		qr = QrCode.encodeText(madoka, Ecc.LOW);
		writePng(qr.toImage(9, 4), "madoka-utf8-QR.png");
		
		segs = Arrays.asList(QrSegmentAdvanced.makeKanji(madoka));
		qr = QrCode.encodeSegments(segs, Ecc.LOW);
		writePng(qr.toImage(9, 4), "madoka-kanji-QR.png");
>>>>>>> 41946616
	}
	
	
	// Creates QR Codes with the same size and contents but different mask patterns.
	private static void doMaskDemo() throws IOException {
		QrCode qrCode;
		List<QrSegment> segments;
		
		// Project Nayuki URL
<<<<<<< HEAD
		segments = QrSegment.makeSegments("https://www.nayuki.io/");
		qrCode = QrCode.encodeSegments(segments, Ecc.HIGH, QrCode.MIN_VERSION, QrCode.MAX_VERSION, -1, true);  // Automatic mask
		writePng(qrCode.toImage(8, 6), "project-nayuki-automask-QR.png");
		qrCode = QrCode.encodeSegments(segments, Ecc.HIGH, QrCode.MIN_VERSION, QrCode.MAX_VERSION, 3, true);  // Force mask 3
		writePng(qrCode.toImage(8, 6), "project-nayuki-mask3-QR.png");
		
		// Chinese text as UTF-8
		segments = QrSegment.makeSegments("力놂옙占쎌쓢占쎌뇥�뇖臾뺥렩Wikipedia塋딅슜嫄앾옙寃켲/占쎈샆�뎚藥�戮먮뒰i占쎈쫨i.占쏙옙/塋딅맚�궦鼇앾옙占쎈뿨�닅占쎈뎨占쎈�깍Ⅴ諛ㅿ옙怨⑸�띰옙堉�歷뜯몼�꽎鼇앸떱姨�亦껋쉮占쏙옙�돦力녠엽�윭占쎌뇥�뇖臾덈�뀐옙�럱占쎈쐭俑앹뮂怡ワ옙鍮�");
		qrCode = QrCode.encodeSegments(segments, Ecc.MEDIUM, QrCode.MIN_VERSION, QrCode.MAX_VERSION, 0, true);  // Force mask 0
		writePng(qrCode.toImage(10, 3), "unicode-mask0-QR.png");
		qrCode = QrCode.encodeSegments(segments, Ecc.MEDIUM, QrCode.MIN_VERSION, QrCode.MAX_VERSION, 1, true);  // Force mask 1
		writePng(qrCode.toImage(10, 3), "unicode-mask1-QR.png");
		qrCode = QrCode.encodeSegments(segments, Ecc.MEDIUM, QrCode.MIN_VERSION, QrCode.MAX_VERSION, 5, true);  // Force mask 5
		writePng(qrCode.toImage(10, 3), "unicode-mask5-QR.png");
		qrCode = QrCode.encodeSegments(segments, Ecc.MEDIUM, QrCode.MIN_VERSION, QrCode.MAX_VERSION, 7, true);  // Force mask 7
		writePng(qrCode.toImage(10, 3), "unicode-mask7-QR.png");
=======
		segs = QrSegment.makeSegments("https://www.nayuki.io/");
		qr = QrCode.encodeSegments(segs, Ecc.HIGH, QrCode.MIN_VERSION, QrCode.MAX_VERSION, -1, true);  // Automatic mask
		writePng(qr.toImage(8, 6), "project-nayuki-automask-QR.png");
		qr = QrCode.encodeSegments(segs, Ecc.HIGH, QrCode.MIN_VERSION, QrCode.MAX_VERSION, 3, true);  // Force mask 3
		writePng(qr.toImage(8, 6), "project-nayuki-mask3-QR.png");
		
		// Chinese text as UTF-8
		segs = QrSegment.makeSegments("維基百科（Wikipedia，聆聽i/ˌwɪkᵻˈpiːdi.ə/）是一個自由內容、公開編輯且多語言的網路百科全書協作計畫");
		qr = QrCode.encodeSegments(segs, Ecc.MEDIUM, QrCode.MIN_VERSION, QrCode.MAX_VERSION, 0, true);  // Force mask 0
		writePng(qr.toImage(10, 3), "unicode-mask0-QR.png");
		qr = QrCode.encodeSegments(segs, Ecc.MEDIUM, QrCode.MIN_VERSION, QrCode.MAX_VERSION, 1, true);  // Force mask 1
		writePng(qr.toImage(10, 3), "unicode-mask1-QR.png");
		qr = QrCode.encodeSegments(segs, Ecc.MEDIUM, QrCode.MIN_VERSION, QrCode.MAX_VERSION, 5, true);  // Force mask 5
		writePng(qr.toImage(10, 3), "unicode-mask5-QR.png");
		qr = QrCode.encodeSegments(segs, Ecc.MEDIUM, QrCode.MIN_VERSION, QrCode.MAX_VERSION, 7, true);  // Force mask 7
		writePng(qr.toImage(10, 3), "unicode-mask7-QR.png");
>>>>>>> 41946616
	}
	
	
	
	/*---- Utilities ----*/
	
	// Helper function to reduce code duplication.
	private static void writePng(BufferedImage img, String filepath) throws IOException {
		ImageIO.write(img, "png", new File(filepath));
	}
	
}<|MERGE_RESOLUTION|>--- conflicted
+++ resolved
@@ -73,7 +73,7 @@
 		QrCode qrCode;
 		
 		// Numeric mode encoding (3.33 bits per digit)
-<<<<<<< HEAD
+
 		qrCode = QrCode.encodeText("314159265358979323846264338327950288419716939937510", Ecc.MEDIUM);
 		writePng(qrCode.toImage(13, 1), "pi-digits-QR.png");
 		
@@ -84,18 +84,7 @@
 		// Unicode text as UTF-8
 		qrCode = QrCode.encodeText("占쎄괭占쎄뎐占쎄쾽占쎄굶wa占쎄낌�닟占쎈르塋딉옙 �뀭汝뷸Ь�걣", Ecc.QUARTILE);
 		writePng(qrCode.toImage(10, 3), "unicode-QR.png");
-=======
-		qr = QrCode.encodeText("314159265358979323846264338327950288419716939937510", Ecc.MEDIUM);
-		writePng(qr.toImage(13, 1), "pi-digits-QR.png");
-		
-		// Alphanumeric mode encoding (5.5 bits per character)
-		qr = QrCode.encodeText("DOLLAR-AMOUNT:$39.87 PERCENTAGE:100.00% OPERATIONS:+-*/", Ecc.HIGH);
-		writePng(qr.toImage(10, 2), "alphanumeric-QR.png");
-		
-		// Unicode text as UTF-8
-		qr = QrCode.encodeText("こんにちwa、世界！ αβγδ", Ecc.QUARTILE);
-		writePng(qr.toImage(10, 3), "unicode-QR.png");
->>>>>>> 41946616
+
 		
 		// Moderately large QR Code using longer text (from Lewis Carroll's Alice in Wonderland)
 		qrCode = QrCode.encodeText(
@@ -106,11 +95,9 @@
 			+ "for the hot day made her feel very sleepy and stupid), whether the pleasure of making a "
 			+ "daisy-chain would be worth the trouble of getting up and picking the daisies, when suddenly "
 			+ "a White Rabbit with pink eyes ran close by her.", Ecc.HIGH);
-<<<<<<< HEAD
+
 		writePng(qrCode.toImage(6, 10), "alice-wonderland-QR.png");
-=======
-		writePng(qr.toImage(6, 10), "alice-wonderland-QR.png");
->>>>>>> 41946616
+
 	}
 	
 	
@@ -122,42 +109,33 @@
 		// Illustration "silver"
 		String silver0 = "THE SQUARE ROOT OF 2 IS 1.";
 		String silver1 = "41421356237309504880168872420969807856967187537694807317667973799";
-<<<<<<< HEAD
+
 		qrCode = QrCode.encodeText(silver0 + silver1, Ecc.LOW);
 		writePng(qrCode.toImage(10, 3), "sqrt2-monolithic-QR.png");
-=======
-		qr = QrCode.encodeText(silver0 + silver1, Ecc.LOW);
-		writePng(qr.toImage(10, 3), "sqrt2-monolithic-QR.png");
->>>>>>> 41946616
+
 		
 		segments = Arrays.asList(
 			QrSegment.makeAlphanumeric(silver0),
 			QrSegment.makeNumeric(silver1));
-<<<<<<< HEAD
+
 		qrCode = QrCode.encodeSegments(segments, Ecc.LOW);
 		writePng(qrCode.toImage(10, 3), "sqrt2-segmented-QR.png");
-=======
-		qr = QrCode.encodeSegments(segs, Ecc.LOW);
-		writePng(qr.toImage(10, 3), "sqrt2-segmented-QR.png");
->>>>>>> 41946616
+
 		
 		// Illustration "golden"
 		String golden0 = "Golden ratio 占쏙옙 = 1.";
 		String golden1 = "6180339887498948482045868343656381177203091798057628621354486227052604628189024497072072041893911374";
 		String golden2 = "......";
-<<<<<<< HEAD
+
 		qrCode = QrCode.encodeText(golden0 + golden1 + golden2, Ecc.LOW);
 		writePng(qrCode.toImage(8, 5), "phi-monolithic-QR.png");
-=======
-		qr = QrCode.encodeText(golden0 + golden1 + golden2, Ecc.LOW);
-		writePng(qr.toImage(8, 5), "phi-monolithic-QR.png");
->>>>>>> 41946616
+
 		
 		segments = Arrays.asList(
 			QrSegment.makeBytes(golden0.getBytes(StandardCharsets.UTF_8)),
 			QrSegment.makeNumeric(golden1),
 			QrSegment.makeAlphanumeric(golden2));
-<<<<<<< HEAD
+
 		qrCode = QrCode.encodeSegments(segments, Ecc.LOW);
 		writePng(qrCode.toImage(8, 5), "phi-segmented-QR.png");
 		
@@ -169,19 +147,8 @@
 		segments = Arrays.asList(QrSegmentAdvanced.makeKanji(madoka));
 		qrCode = QrCode.encodeSegments(segments, Ecc.LOW);
 		writePng(qrCode.toImage(9, 4), "madoka-kanji-QR.png");
-=======
-		qr = QrCode.encodeSegments(segs, Ecc.LOW);
-		writePng(qr.toImage(8, 5), "phi-segmented-QR.png");
-		
-		// Illustration "Madoka": kanji, kana, Cyrillic, full-width Latin, Greek characters
-		String madoka = "「魔法少女まどか☆マギカ」って、　ИАИ　ｄｅｓｕ　κα？";
-		qr = QrCode.encodeText(madoka, Ecc.LOW);
-		writePng(qr.toImage(9, 4), "madoka-utf8-QR.png");
-		
-		segs = Arrays.asList(QrSegmentAdvanced.makeKanji(madoka));
-		qr = QrCode.encodeSegments(segs, Ecc.LOW);
-		writePng(qr.toImage(9, 4), "madoka-kanji-QR.png");
->>>>>>> 41946616
+
+
 	}
 	
 	
@@ -191,7 +158,7 @@
 		List<QrSegment> segments;
 		
 		// Project Nayuki URL
-<<<<<<< HEAD
+
 		segments = QrSegment.makeSegments("https://www.nayuki.io/");
 		qrCode = QrCode.encodeSegments(segments, Ecc.HIGH, QrCode.MIN_VERSION, QrCode.MAX_VERSION, -1, true);  // Automatic mask
 		writePng(qrCode.toImage(8, 6), "project-nayuki-automask-QR.png");
@@ -208,24 +175,7 @@
 		writePng(qrCode.toImage(10, 3), "unicode-mask5-QR.png");
 		qrCode = QrCode.encodeSegments(segments, Ecc.MEDIUM, QrCode.MIN_VERSION, QrCode.MAX_VERSION, 7, true);  // Force mask 7
 		writePng(qrCode.toImage(10, 3), "unicode-mask7-QR.png");
-=======
-		segs = QrSegment.makeSegments("https://www.nayuki.io/");
-		qr = QrCode.encodeSegments(segs, Ecc.HIGH, QrCode.MIN_VERSION, QrCode.MAX_VERSION, -1, true);  // Automatic mask
-		writePng(qr.toImage(8, 6), "project-nayuki-automask-QR.png");
-		qr = QrCode.encodeSegments(segs, Ecc.HIGH, QrCode.MIN_VERSION, QrCode.MAX_VERSION, 3, true);  // Force mask 3
-		writePng(qr.toImage(8, 6), "project-nayuki-mask3-QR.png");
-		
-		// Chinese text as UTF-8
-		segs = QrSegment.makeSegments("維基百科（Wikipedia，聆聽i/ˌwɪkᵻˈpiːdi.ə/）是一個自由內容、公開編輯且多語言的網路百科全書協作計畫");
-		qr = QrCode.encodeSegments(segs, Ecc.MEDIUM, QrCode.MIN_VERSION, QrCode.MAX_VERSION, 0, true);  // Force mask 0
-		writePng(qr.toImage(10, 3), "unicode-mask0-QR.png");
-		qr = QrCode.encodeSegments(segs, Ecc.MEDIUM, QrCode.MIN_VERSION, QrCode.MAX_VERSION, 1, true);  // Force mask 1
-		writePng(qr.toImage(10, 3), "unicode-mask1-QR.png");
-		qr = QrCode.encodeSegments(segs, Ecc.MEDIUM, QrCode.MIN_VERSION, QrCode.MAX_VERSION, 5, true);  // Force mask 5
-		writePng(qr.toImage(10, 3), "unicode-mask5-QR.png");
-		qr = QrCode.encodeSegments(segs, Ecc.MEDIUM, QrCode.MIN_VERSION, QrCode.MAX_VERSION, 7, true);  // Force mask 7
-		writePng(qr.toImage(10, 3), "unicode-mask7-QR.png");
->>>>>>> 41946616
+
 	}
 	
 	
