--- conflicted
+++ resolved
@@ -82,11 +82,8 @@
 			segments = Arrays.asList(QrSegment.makeBytes(data));
 		
 		try {  // Try to make QR Code symbol
-<<<<<<< HEAD
 			QrCode qr = QrCode.encodeSegments(segments, Ecc.values()[errCorLvl], minVersion, maxVersion, mask, boostEcl != 0);
-=======
-			QrCode qr = QrCode.encodeSegments(segs, Ecc.values()[errCorLvl], minVersion, maxVersion, mask, boostEcl != 0);
->>>>>>> 41946616
+
 			// Print grid of modules
 			System.out.println(qr.version);
 			for (int y = 0; y < qr.size; y++) {
